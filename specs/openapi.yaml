openapi: 3.0.0
info:
  title: OIF API
  version: 0.1.0
  description: |-
    API specifications for OIF protocol covering quote generation and intent submission.
    Amount fields are strings representing integers (e.g., uint256) to preserve precision across transports.
servers:
  - url: https://api.example.com
tags:
  - name: quotes
    description: Quote generation
  - name: orders
    description: Order management
components:
  schemas:
    Address:
      type: string
      pattern: ^0x0001[a-fA-F0-9]+$
      description: |-
        Cross-chain compatible address format per EIP-7930 version 1 encoded format (0x0001 + chain ID + address) for
        unambiguous cross-chain identification.
    Amount:
      type: string
      pattern: ^[0-9]+$
      description: |-
        Token amounts are encoded as decimal strings to preserve precision for large integers
        (e.g., uint256). Always represents the smallest unit of the token (wei for ETH,
        satoshi for BTC, etc.). No decimals or scientific notation allowed.
    SwapType:
      anyOf:
        - type: string
          enum:
            - exact-input
        - type: string
          enum:
            - exact-output
      default: exact-input
      description: |-
        Defines which amount is fixed in a quote request when one amount is undefined.
        - "exact-input": User specifies exact input amount, provider quotes the output amount
        - "exact-output": User specifies exact output amount, provider quotes the input amount needed
    AssetLockReference:
      type: object
      properties:
        kind:
          anyOf:
            - type: string
              enum:
                - the-compact
            - type: string
              enum:
                - rhinestone
          description: |-
            The locking protocol to use for securing assets
            - "the-compact": The Compact protocol for efficient cross-chain transfers
            - "rhinestone": Rhinestone modular account abstraction framework
        params:
          type: object
          additionalProperties:
            nullable: true
            description: Additional configuration parameters specific to the chosen lock type
          description: Additional configuration parameters specific to the chosen lock type
      required:
        - kind
    OriginSubmission:
      type: object
      properties:
        mode:
          anyOf:
            - type: string
              enum:
                - user
            - type: string
              enum:
                - protocol
          description: |-
            Determines transaction submission responsibility
            - "user": User directly submits and pays gas
            - "protocol": Protocol/relayer submits on user's behalf (gasless for user)
        schemes:
          type: array
          items:
            anyOf:
              - type: string
                enum:
                  - erc-4337
              - type: string
                enum:
                  - permit2
              - type: string
                enum:
                  - erc20-permit
              - type: string
                enum:
                  - eip-3009
          description: |-
            List of supported authorization methods for the transaction
            - "erc-4337": Account abstraction (smart contract wallets)
            - "permit2": Uniswap's Permit2 for token approvals
            - "erc20-permit": EIP-2612 permit for gasless approvals
            - "eip-3009": Transfer with authorization (e.g., USDC)
      required:
        - mode
    Input:
      type: object
      properties:
        user:
          type: string
          pattern: ^0x0001[a-fA-F0-9]+$
          description: The address providing the input assets
        asset:
          type: string
          pattern: ^0x0001[a-fA-F0-9]+$
          description: The token/asset being provided as input
        amount:
          type: string
          pattern: ^[0-9]+$
          description: |-
            For quote requests:
            - exact-input: The exact amount user will provide
            - exact-output: minimum amount user will provide. Optional in request for open discovery of the quote
            For direct intents: Always specified
        lock:
          type: object
          properties:
            kind:
              anyOf:
                - type: string
                  enum:
                    - the-compact
                - type: string
                  enum:
                    - rhinestone
              description: |-
                The locking protocol to use for securing assets
                - "the-compact": The Compact protocol for efficient cross-chain transfers
                - "rhinestone": Rhinestone modular account abstraction framework
            params:
              type: object
              additionalProperties:
                nullable: true
                description: Additional configuration parameters specific to the chosen lock type
              description: Additional configuration parameters specific to the chosen lock type
          required:
            - kind
          description: Locking mechanism to use for securing the input assets
      required:
        - user
        - asset
    Output:
      type: object
      properties:
        receiver:
          type: string
          pattern: ^0x0001[a-fA-F0-9]+$
          description: The address that will receive the output assets
        asset:
          type: string
          pattern: ^0x0001[a-fA-F0-9]+$
          description: The token/asset to be received as output
        amount:
          type: string
          pattern: ^[0-9]+$
          description: |-
            For quote requests:
            - exact-input: minimum amount user wants to receive. Optional in request for open discovery of the quote
            - exact-output: The exact amount user wants to receive
            For direct intents: Always specified
        calldata:
          type: string
          description: |-
            Encoded function call to be executed when delivering the output,
            enabling composability with other protocols
      required:
        - receiver
        - asset
    QuotePreference:
      anyOf:
        - type: string
          enum:
            - price
        - type: string
          enum:
            - speed
        - type: string
          enum:
            - input-priority
        - type: string
          enum:
            - trust-minimization
      description: |-
        Indicates user's priority when selecting between multiple quotes
        - "price": Optimize for best exchange rate/lowest cost
        - "speed": Optimize for fastest execution time
        - "input-priority": Prefer quotes that use inputs in the order specified
        - "trust-minimization": Prefer quotes with strongest security guarantees
    FailureHandlingMode:
      anyOf:
        - type: string
          enum:
            - refund-automatic
        - type: string
          enum:
            - refund-claim
        - type: string
          enum:
            - needs-new-signature
      description: |-
        Defines how to handle transaction failures or partial fills
        - "refund-automatic": Automatic refund on failure without user action
        - "refund-claim": User must claim refund manually after failure
        - "needs-new-signature": Requires new user signature to retry or refund
    GetQuoteRequest:
      type: object
      properties:
        user:
          type: string
          pattern: ^0x0001[a-fA-F0-9]+$
          description: |-
            Cross-chain compatible address format per EIP-7930 version 1 encoded format (0x0001 + chain ID + address) for
            unambiguous cross-chain identification.
        intent:
          type: object
          properties:
            intentType:
              type: string
              enum:
                - oif-swap
            inputs:
              type: array
              items:
                type: object
                properties:
                  user:
                    type: string
                    pattern: ^0x0001[a-fA-F0-9]+$
                    description: The address providing the input assets
                  asset:
                    type: string
                    pattern: ^0x0001[a-fA-F0-9]+$
                    description: The token/asset being provided as input
                  amount:
                    type: string
                    pattern: ^[0-9]+$
                    description: |-
                      For quote requests:
                      - exact-input: The exact amount user will provide
                      - exact-output: minimum amount user will provide. Optional in request for open discovery of the quote
                      For direct intents: Always specified
                  lock:
                    type: object
                    properties:
                      kind:
                        anyOf:
                          - type: string
                            enum:
                              - the-compact
                          - type: string
                            enum:
                              - rhinestone
                        description: |-
                          The locking protocol to use for securing assets
                          - "the-compact": The Compact protocol for efficient cross-chain transfers
                          - "rhinestone": Rhinestone modular account abstraction framework
                      params:
                        type: object
                        additionalProperties:
                          nullable: true
                          description: Additional configuration parameters specific to the chosen lock type
                        description: Additional configuration parameters specific to the chosen lock type
                    required:
                      - kind
                    description: Locking mechanism to use for securing the input assets
                required:
                  - user
                  - asset
            outputs:
              type: array
              items:
                type: object
                properties:
                  receiver:
                    type: string
                    pattern: ^0x0001[a-fA-F0-9]+$
                    description: The address that will receive the output assets
                  asset:
                    type: string
                    pattern: ^0x0001[a-fA-F0-9]+$
                    description: The token/asset to be received as output
                  amount:
                    type: string
                    pattern: ^[0-9]+$
                    description: |-
                      For quote requests:
                      - exact-input: minimum amount user wants to receive. Optional in request for open discovery of the quote
                      - exact-output: The exact amount user wants to receive
                      For direct intents: Always specified
                  calldata:
                    type: string
                    description: |-
                      Encoded function call to be executed when delivering the output,
                      enabling composability with other protocols
                required:
                  - receiver
                  - asset
            swapType:
              anyOf:
                - type: string
                  enum:
                    - exact-input
                - type: string
                  enum:
                    - exact-output
              default: exact-input
              description: Determines which amounts are fixed vs quoted
            minValidUntil:
              type: number
            preference:
              anyOf:
                - type: string
                  enum:
                    - price
                - type: string
                  enum:
                    - speed
                - type: string
                  enum:
                    - input-priority
                - type: string
                  enum:
                    - trust-minimization
              description: |-
                Indicates user's priority when selecting between multiple quotes
                - "price": Optimize for best exchange rate/lowest cost
                - "speed": Optimize for fastest execution time
                - "input-priority": Prefer quotes that use inputs in the order specified
                - "trust-minimization": Prefer quotes with strongest security guarantees
            originSubmission:
              type: object
              properties:
                mode:
                  anyOf:
                    - type: string
                      enum:
                        - user
                    - type: string
                      enum:
                        - protocol
                  description: |-
                    Determines transaction submission responsibility
                    - "user": User directly submits and pays gas
                    - "protocol": Protocol/relayer submits on user's behalf (gasless for user)
                schemes:
                  type: array
                  items:
                    anyOf:
                      - type: string
                        enum:
                          - erc-4337
                      - type: string
                        enum:
                          - permit2
                      - type: string
                        enum:
                          - erc20-permit
                      - type: string
                        enum:
                          - eip-3009
                  description: |-
                    List of supported authorization methods for the transaction
                    - "erc-4337": Account abstraction (smart contract wallets)
                    - "permit2": Uniswap's Permit2 for token approvals
                    - "erc20-permit": EIP-2612 permit for gasless approvals
                    - "eip-3009": Transfer with authorization (e.g., USDC)
              required:
                - mode
            failureHandling:
              type: array
              items:
                anyOf:
                  - type: string
                    enum:
                      - refund-automatic
                  - type: string
                    enum:
                      - refund-claim
                  - type: string
                    enum:
                      - needs-new-signature
                description: |-
                  Defines how to handle transaction failures or partial fills
                  - "refund-automatic": Automatic refund on failure without user action
                  - "refund-claim": User must claim refund manually after failure
                  - "needs-new-signature": Requires new user signature to retry or refund
            partialFill:
              type: boolean
            metadata:
              type: object
              additionalProperties:
                nullable: true
          required:
            - intentType
            - inputs
            - outputs
        supportedTypes:
          type: array
          items:
            type: string
      required:
        - user
        - intent
        - supportedTypes
    OifEscrowOrder:
      type: object
      properties:
        type:
          type: string
          enum:
            - oif-escrow-v0
        payload:
          type: object
          properties:
            signatureType:
              type: string
              enum:
                - eip712
            domain:
              type: object
              additionalProperties:
                nullable: true
            primaryType:
              type: string
            message:
              type: object
              additionalProperties:
                nullable: true
            types:
              type: object
              additionalProperties:
                type: array
                items:
                  type: object
                  properties:
                    name:
                      type: string
                    type:
                      type: string
                  required:
                    - name
                    - type
                description: Map from type name to its field definitions, per EIP-712
              description: Map from type name to its field definitions, per EIP-712
          required:
            - signatureType
            - domain
            - primaryType
            - message
            - types
      required:
        - type
        - payload
    OifResourceLockOrder:
      type: object
      properties:
        type:
          type: string
          enum:
            - oif-resource-lock-v0
        payload:
          type: object
          properties:
            signatureType:
              type: string
              enum:
                - eip712
            domain:
              type: object
              additionalProperties:
                nullable: true
            primaryType:
              type: string
            message:
              type: object
              additionalProperties:
                nullable: true
            types:
              type: object
              additionalProperties:
                type: array
                items:
                  type: object
                  properties:
                    name:
                      type: string
                    type:
                      type: string
                  required:
                    - name
                    - type
                description: Map from type name to its field definitions, per EIP-712
              description: Map from type name to its field definitions, per EIP-712
          required:
            - signatureType
            - domain
            - primaryType
            - message
            - types
      required:
        - type
        - payload
    Oif3009Order:
      type: object
      properties:
        type:
          type: string
          enum:
            - oif-3009-v0
        payload:
          type: object
          properties:
            signatureType:
              type: string
              enum:
                - eip712
            domain:
              type: object
              additionalProperties:
                nullable: true
            primaryType:
              type: string
            message:
              type: object
              additionalProperties:
                nullable: true
            types:
              type: object
              additionalProperties:
                type: array
                items:
                  type: object
                  properties:
                    name:
                      type: string
                    type:
                      type: string
                  required:
                    - name
                    - type
                description: Map from type name to its field definitions, per EIP-712
              description: Map from type name to its field definitions, per EIP-712
          required:
            - signatureType
            - domain
            - primaryType
            - message
            - types
        metadata:
          type: object
          additionalProperties:
            nullable: true
      required:
        - type
        - payload
        - metadata
    Order:
      anyOf:
        - type: object
          properties:
            type:
              type: string
              enum:
                - oif-escrow-v0
            payload:
              type: object
              properties:
                signatureType:
                  type: string
                  enum:
                    - eip712
                domain:
                  type: object
                  additionalProperties:
                    nullable: true
                primaryType:
                  type: string
                message:
                  type: object
                  additionalProperties:
                    nullable: true
                types:
                  type: object
                  additionalProperties:
                    type: array
                    items:
                      type: object
                      properties:
                        name:
                          type: string
                        type:
                          type: string
                      required:
                        - name
                        - type
                    description: Map from type name to its field definitions, per EIP-712
                  description: Map from type name to its field definitions, per EIP-712
              required:
                - signatureType
                - domain
                - primaryType
                - message
                - types
          required:
            - type
            - payload
        - type: object
          properties:
            type:
              type: string
              enum:
                - oif-resource-lock-v0
            payload:
              type: object
              properties:
                signatureType:
                  type: string
                  enum:
                    - eip712
                domain:
                  type: object
                  additionalProperties:
                    nullable: true
                primaryType:
                  type: string
                message:
                  type: object
                  additionalProperties:
                    nullable: true
                types:
                  type: object
                  additionalProperties:
                    type: array
                    items:
                      type: object
                      properties:
                        name:
                          type: string
                        type:
                          type: string
                      required:
                        - name
                        - type
                    description: Map from type name to its field definitions, per EIP-712
                  description: Map from type name to its field definitions, per EIP-712
              required:
                - signatureType
                - domain
                - primaryType
                - message
                - types
          required:
            - type
            - payload
        - type: object
          properties:
            type:
              type: string
              enum:
                - oif-3009-v0
            payload:
              type: object
              properties:
                signatureType:
                  type: string
                  enum:
                    - eip712
                domain:
                  type: object
                  additionalProperties:
                    nullable: true
                primaryType:
                  type: string
                message:
                  type: object
                  additionalProperties:
                    nullable: true
                types:
                  type: object
                  additionalProperties:
                    type: array
                    items:
                      type: object
                      properties:
                        name:
                          type: string
                        type:
                          type: string
                      required:
                        - name
                        - type
                    description: Map from type name to its field definitions, per EIP-712
                  description: Map from type name to its field definitions, per EIP-712
              required:
                - signatureType
                - domain
                - primaryType
                - message
                - types
            metadata:
              type: object
              additionalProperties:
                nullable: true
          required:
            - type
            - payload
            - metadata
<<<<<<< HEAD
      description: Represents all possible order types supported by the OIF protocol. Each order type has different security and execution characteristics.
=======
        - type: object
          properties:
            type:
              type: string
              enum:
                - oif-user-open-v0
            openIntentTx:
              type: object
              properties:
                to:
                  type: string
                  pattern: ^0x0001[a-fA-F0-9]+$
                  description: |-
                    Cross-chain compatible address format per EIP-7930 version 1 encoded format (0x0001 + chain ID + address) for
                    unambiguous cross-chain identification.
                data:
                  type: array
                  items:
                    type: number
                  description: Raw calldata bytes for the transaction
                gasRequired:
                  type: string
              required:
                - to
                - data
                - gasRequired
            checks:
              type: object
              properties:
                allowances:
                  type: array
                  items:
                    type: object
                    properties:
                      token:
                        type: string
                        pattern: ^0x0001[a-fA-F0-9]+$
                        description: |-
                          Cross-chain compatible address format per EIP-7930 version 1 encoded format (0x0001 + chain ID + address) for
                          unambiguous cross-chain identification.
                      user:
                        type: string
                        pattern: ^0x0001[a-fA-F0-9]+$
                        description: |-
                          Cross-chain compatible address format per EIP-7930 version 1 encoded format (0x0001 + chain ID + address) for
                          unambiguous cross-chain identification.
                      spender:
                        type: string
                        pattern: ^0x0001[a-fA-F0-9]+$
                        description: |-
                          Cross-chain compatible address format per EIP-7930 version 1 encoded format (0x0001 + chain ID + address) for
                          unambiguous cross-chain identification.
                      required:
                        type: string
                        pattern: ^[0-9]+$
                        description: |-
                          Token amounts are encoded as decimal strings to preserve precision for large integers
                          (e.g., uint256). Always represents the smallest unit of the token (wei for ETH,
                          satoshi for BTC, etc.). No decimals or scientific notation allowed.
                    required:
                      - token
                      - user
                      - spender
                      - required
              required:
                - allowances
          required:
            - type
            - openIntentTx
            - checks
>>>>>>> c4f76d21
    Quote:
      type: object
      properties:
        order:
          anyOf:
            - type: object
              properties:
                type:
                  type: string
                  enum:
                    - oif-escrow-v0
                payload:
                  type: object
                  properties:
                    signatureType:
                      type: string
                      enum:
                        - eip712
                    domain:
                      type: object
                      additionalProperties:
                        nullable: true
                    primaryType:
                      type: string
                    message:
                      type: object
                      additionalProperties:
                        nullable: true
                    types:
                      type: object
                      additionalProperties:
                        type: array
                        items:
                          type: object
                          properties:
                            name:
                              type: string
                            type:
                              type: string
                          required:
                            - name
                            - type
                        description: Map from type name to its field definitions, per EIP-712
                      description: Map from type name to its field definitions, per EIP-712
                  required:
                    - signatureType
                    - domain
                    - primaryType
                    - message
                    - types
              required:
                - type
                - payload
            - type: object
              properties:
                type:
                  type: string
                  enum:
                    - oif-resource-lock-v0
                payload:
                  type: object
                  properties:
                    signatureType:
                      type: string
                      enum:
                        - eip712
                    domain:
                      type: object
                      additionalProperties:
                        nullable: true
                    primaryType:
                      type: string
                    message:
                      type: object
                      additionalProperties:
                        nullable: true
                    types:
                      type: object
                      additionalProperties:
                        type: array
                        items:
                          type: object
                          properties:
                            name:
                              type: string
                            type:
                              type: string
                          required:
                            - name
                            - type
                        description: Map from type name to its field definitions, per EIP-712
                      description: Map from type name to its field definitions, per EIP-712
                  required:
                    - signatureType
                    - domain
                    - primaryType
                    - message
                    - types
              required:
                - type
                - payload
            - type: object
              properties:
                type:
                  type: string
                  enum:
                    - oif-3009-v0
                payload:
                  type: object
                  properties:
                    signatureType:
                      type: string
                      enum:
                        - eip712
                    domain:
                      type: object
                      additionalProperties:
                        nullable: true
                    primaryType:
                      type: string
                    message:
                      type: object
                      additionalProperties:
                        nullable: true
                    types:
                      type: object
                      additionalProperties:
                        type: array
                        items:
                          type: object
                          properties:
                            name:
                              type: string
                            type:
                              type: string
                          required:
                            - name
                            - type
                        description: Map from type name to its field definitions, per EIP-712
                      description: Map from type name to its field definitions, per EIP-712
                  required:
                    - signatureType
                    - domain
                    - primaryType
                    - message
                    - types
                metadata:
                  type: object
                  additionalProperties:
                    nullable: true
              required:
                - type
                - payload
                - metadata
<<<<<<< HEAD
          description: Represents all possible order types supported by the OIF protocol. Each order type has different security and execution characteristics.
=======
            - type: object
              properties:
                type:
                  type: string
                  enum:
                    - oif-user-open-v0
                openIntentTx:
                  type: object
                  properties:
                    to:
                      type: string
                      pattern: ^0x0001[a-fA-F0-9]+$
                      description: |-
                        Cross-chain compatible address format per EIP-7930 version 1 encoded format (0x0001 + chain ID + address) for
                        unambiguous cross-chain identification.
                    data:
                      type: array
                      items:
                        type: number
                      description: Raw calldata bytes for the transaction
                    gasRequired:
                      type: string
                  required:
                    - to
                    - data
                    - gasRequired
                checks:
                  type: object
                  properties:
                    allowances:
                      type: array
                      items:
                        type: object
                        properties:
                          token:
                            type: string
                            pattern: ^0x0001[a-fA-F0-9]+$
                            description: |-
                              Cross-chain compatible address format per EIP-7930 version 1 encoded format (0x0001 + chain ID + address) for
                              unambiguous cross-chain identification.
                          user:
                            type: string
                            pattern: ^0x0001[a-fA-F0-9]+$
                            description: |-
                              Cross-chain compatible address format per EIP-7930 version 1 encoded format (0x0001 + chain ID + address) for
                              unambiguous cross-chain identification.
                          spender:
                            type: string
                            pattern: ^0x0001[a-fA-F0-9]+$
                            description: |-
                              Cross-chain compatible address format per EIP-7930 version 1 encoded format (0x0001 + chain ID + address) for
                              unambiguous cross-chain identification.
                          required:
                            type: string
                            pattern: ^[0-9]+$
                            description: |-
                              Token amounts are encoded as decimal strings to preserve precision for large integers
                              (e.g., uint256). Always represents the smallest unit of the token (wei for ETH,
                              satoshi for BTC, etc.). No decimals or scientific notation allowed.
                        required:
                          - token
                          - user
                          - spender
                          - required
                  required:
                    - allowances
              required:
                - type
                - openIntentTx
                - checks
>>>>>>> c4f76d21
        validUntil:
          type: number
          description: Quote validity timestamp in seconds
        eta:
          type: number
          description: Estimated time of arrival in seconds
        quoteId:
          type: string
          description: Unique quote identifier
        provider:
          type: string
<<<<<<< HEAD
          description: Provider identifier
=======
        preview:
          type: object
          properties:
            inputs:
              type: array
              items:
                type: object
                properties:
                  user:
                    type: string
                    pattern: ^0x0001[a-fA-F0-9]+$
                    description: The address providing the input assets
                  asset:
                    type: string
                    pattern: ^0x0001[a-fA-F0-9]+$
                    description: The token/asset being provided as input
                  amount:
                    type: string
                    pattern: ^[0-9]+$
                    description: |-
                      For quote requests:
                      - exact-input: The exact amount user will provide
                      - exact-output: minimum amount user will provide. Optional in request for open discovery of the quote
                      For direct intents: Always specified
                  lock:
                    type: object
                    properties:
                      kind:
                        anyOf:
                          - type: string
                            enum:
                              - the-compact
                          - type: string
                            enum:
                              - rhinestone
                        description: |-
                          The locking protocol to use for securing assets
                          - "the-compact": The Compact protocol for efficient cross-chain transfers
                          - "rhinestone": Rhinestone modular account abstraction framework
                      params:
                        type: object
                        additionalProperties:
                          nullable: true
                          description: Additional configuration parameters specific to the chosen lock type
                        description: Additional configuration parameters specific to the chosen lock type
                    required:
                      - kind
                    description: Locking mechanism to use for securing the input assets
                required:
                  - user
                  - asset
            outputs:
              type: array
              items:
                type: object
                properties:
                  receiver:
                    type: string
                    pattern: ^0x0001[a-fA-F0-9]+$
                    description: The address that will receive the output assets
                  asset:
                    type: string
                    pattern: ^0x0001[a-fA-F0-9]+$
                    description: The token/asset to be received as output
                  amount:
                    type: string
                    pattern: ^[0-9]+$
                    description: |-
                      For quote requests:
                      - exact-input: minimum amount user wants to receive. Optional in request for open discovery of the quote
                      - exact-output: The exact amount user wants to receive
                      For direct intents: Always specified
                  calldata:
                    type: string
                    description: |-
                      Encoded function call to be executed when delivering the output,
                      enabling composability with other protocols
                required:
                  - receiver
                  - asset
          required:
            - inputs
            - outputs
          description: Informational amounts for UX/display, must be verified against the order
>>>>>>> c4f76d21
        failureHandling:
          anyOf:
            - type: string
              enum:
                - refund-automatic
            - type: string
              enum:
                - refund-claim
            - type: string
              enum:
                - needs-new-signature
          description: Failure handling policy for execution
        partialFill:
          type: boolean
          description: Whether the quote supports partial fills
        metadata:
          type: object
          additionalProperties:
            nullable: true
          description: Metadata for the order, never required, potentially contains provider specific data
      required:
        - order
        - preview
        - failureHandling
        - partialFill
    QuotePreview:
      type: object
      properties:
        inputs:
          type: array
          items:
            type: object
            properties:
              user:
                type: string
                pattern: ^0x0001[a-fA-F0-9]+$
                description: The address providing the input assets
              asset:
                type: string
                pattern: ^0x0001[a-fA-F0-9]+$
                description: The token/asset being provided as input
              amount:
                type: string
                pattern: ^[0-9]+$
                description: |-
                  For quote requests:
                  - exact-input: The exact amount user will provide
                  - exact-output: minimum amount user will provide. Optional in request for open discovery of the quote
                  For direct intents: Always specified
              lock:
                type: object
                properties:
                  kind:
                    anyOf:
                      - type: string
                        enum:
                          - the-compact
                      - type: string
                        enum:
                          - rhinestone
                    description: |-
                      The locking protocol to use for securing assets
                      - "the-compact": The Compact protocol for efficient cross-chain transfers
                      - "rhinestone": Rhinestone modular account abstraction framework
                  params:
                    type: object
                    additionalProperties:
                      nullable: true
                      description: Additional configuration parameters specific to the chosen lock type
                    description: Additional configuration parameters specific to the chosen lock type
                required:
                  - kind
                description: Locking mechanism to use for securing the input assets
            required:
              - user
              - asset
        outputs:
          type: array
          items:
            type: object
            properties:
              receiver:
                type: string
                pattern: ^0x0001[a-fA-F0-9]+$
                description: The address that will receive the output assets
              asset:
                type: string
                pattern: ^0x0001[a-fA-F0-9]+$
                description: The token/asset to be received as output
              amount:
                type: string
                pattern: ^[0-9]+$
                description: |-
                  For quote requests:
                  - exact-input: minimum amount user wants to receive. Optional in request for open discovery of the quote
                  - exact-output: The exact amount user wants to receive
                  For direct intents: Always specified
              calldata:
                type: string
                description: |-
                  Encoded function call to be executed when delivering the output,
                  enabling composability with other protocols
            required:
              - receiver
              - asset
      required:
        - inputs
        - outputs
    GetQuoteResponse:
      type: object
      properties:
        quotes:
          type: array
          items:
            type: object
            properties:
              order:
                anyOf:
                  - type: object
                    properties:
                      type:
                        type: string
                        enum:
                          - oif-escrow-v0
                      payload:
                        type: object
                        properties:
                          signatureType:
                            type: string
                            enum:
                              - eip712
                          domain:
                            type: object
                            additionalProperties:
                              nullable: true
                          primaryType:
                            type: string
                          message:
                            type: object
                            additionalProperties:
                              nullable: true
                          types:
                            type: object
                            additionalProperties:
                              type: array
                              items:
                                type: object
                                properties:
                                  name:
                                    type: string
                                  type:
                                    type: string
                                required:
                                  - name
                                  - type
                              description: Map from type name to its field definitions, per EIP-712
                            description: Map from type name to its field definitions, per EIP-712
                        required:
                          - signatureType
                          - domain
                          - primaryType
                          - message
                          - types
                    required:
                      - type
                      - payload
                  - type: object
                    properties:
                      type:
                        type: string
                        enum:
                          - oif-resource-lock-v0
                      payload:
                        type: object
                        properties:
                          signatureType:
                            type: string
                            enum:
                              - eip712
                          domain:
                            type: object
                            additionalProperties:
                              nullable: true
                          primaryType:
                            type: string
                          message:
                            type: object
                            additionalProperties:
                              nullable: true
                          types:
                            type: object
                            additionalProperties:
                              type: array
                              items:
                                type: object
                                properties:
                                  name:
                                    type: string
                                  type:
                                    type: string
                                required:
                                  - name
                                  - type
                              description: Map from type name to its field definitions, per EIP-712
                            description: Map from type name to its field definitions, per EIP-712
                        required:
                          - signatureType
                          - domain
                          - primaryType
                          - message
                          - types
                    required:
                      - type
                      - payload
                  - type: object
                    properties:
                      type:
                        type: string
                        enum:
                          - oif-3009-v0
                      payload:
                        type: object
                        properties:
                          signatureType:
                            type: string
                            enum:
                              - eip712
                          domain:
                            type: object
                            additionalProperties:
                              nullable: true
                          primaryType:
                            type: string
                          message:
                            type: object
                            additionalProperties:
                              nullable: true
                          types:
                            type: object
                            additionalProperties:
                              type: array
                              items:
                                type: object
                                properties:
                                  name:
                                    type: string
                                  type:
                                    type: string
                                required:
                                  - name
                                  - type
                              description: Map from type name to its field definitions, per EIP-712
                            description: Map from type name to its field definitions, per EIP-712
                        required:
                          - signatureType
                          - domain
                          - primaryType
                          - message
                          - types
                      metadata:
                        type: object
                        additionalProperties:
                          nullable: true
                    required:
                      - type
                      - payload
                      - metadata
<<<<<<< HEAD
                description: Represents all possible order types supported by the OIF protocol. Each order type has different security and execution characteristics.
=======
                  - type: object
                    properties:
                      type:
                        type: string
                        enum:
                          - oif-user-open-v0
                      openIntentTx:
                        type: object
                        properties:
                          to:
                            type: string
                            pattern: ^0x0001[a-fA-F0-9]+$
                            description: |-
                              Cross-chain compatible address format per EIP-7930 version 1 encoded format (0x0001 + chain ID + address) for
                              unambiguous cross-chain identification.
                          data:
                            type: array
                            items:
                              type: number
                            description: Raw calldata bytes for the transaction
                          gasRequired:
                            type: string
                        required:
                          - to
                          - data
                          - gasRequired
                      checks:
                        type: object
                        properties:
                          allowances:
                            type: array
                            items:
                              type: object
                              properties:
                                token:
                                  type: string
                                  pattern: ^0x0001[a-fA-F0-9]+$
                                  description: |-
                                    Cross-chain compatible address format per EIP-7930 version 1 encoded format (0x0001 + chain ID + address) for
                                    unambiguous cross-chain identification.
                                user:
                                  type: string
                                  pattern: ^0x0001[a-fA-F0-9]+$
                                  description: |-
                                    Cross-chain compatible address format per EIP-7930 version 1 encoded format (0x0001 + chain ID + address) for
                                    unambiguous cross-chain identification.
                                spender:
                                  type: string
                                  pattern: ^0x0001[a-fA-F0-9]+$
                                  description: |-
                                    Cross-chain compatible address format per EIP-7930 version 1 encoded format (0x0001 + chain ID + address) for
                                    unambiguous cross-chain identification.
                                required:
                                  type: string
                                  pattern: ^[0-9]+$
                                  description: |-
                                    Token amounts are encoded as decimal strings to preserve precision for large integers
                                    (e.g., uint256). Always represents the smallest unit of the token (wei for ETH,
                                    satoshi for BTC, etc.). No decimals or scientific notation allowed.
                              required:
                                - token
                                - user
                                - spender
                                - required
                        required:
                          - allowances
                    required:
                      - type
                      - openIntentTx
                      - checks
>>>>>>> c4f76d21
              validUntil:
                type: number
                description: Quote validity timestamp in seconds
              eta:
                type: number
                description: Estimated time of arrival in seconds
              quoteId:
                type: string
                description: Unique quote identifier
              provider:
                type: string
<<<<<<< HEAD
                description: Provider identifier
=======
              preview:
                type: object
                properties:
                  inputs:
                    type: array
                    items:
                      type: object
                      properties:
                        user:
                          type: string
                          pattern: ^0x0001[a-fA-F0-9]+$
                          description: The address providing the input assets
                        asset:
                          type: string
                          pattern: ^0x0001[a-fA-F0-9]+$
                          description: The token/asset being provided as input
                        amount:
                          type: string
                          pattern: ^[0-9]+$
                          description: |-
                            For quote requests:
                            - exact-input: The exact amount user will provide
                            - exact-output: minimum amount user will provide. Optional in request for open discovery of the quote
                            For direct intents: Always specified
                        lock:
                          type: object
                          properties:
                            kind:
                              anyOf:
                                - type: string
                                  enum:
                                    - the-compact
                                - type: string
                                  enum:
                                    - rhinestone
                              description: |-
                                The locking protocol to use for securing assets
                                - "the-compact": The Compact protocol for efficient cross-chain transfers
                                - "rhinestone": Rhinestone modular account abstraction framework
                            params:
                              type: object
                              additionalProperties:
                                nullable: true
                                description: Additional configuration parameters specific to the chosen lock type
                              description: Additional configuration parameters specific to the chosen lock type
                          required:
                            - kind
                          description: Locking mechanism to use for securing the input assets
                      required:
                        - user
                        - asset
                  outputs:
                    type: array
                    items:
                      type: object
                      properties:
                        receiver:
                          type: string
                          pattern: ^0x0001[a-fA-F0-9]+$
                          description: The address that will receive the output assets
                        asset:
                          type: string
                          pattern: ^0x0001[a-fA-F0-9]+$
                          description: The token/asset to be received as output
                        amount:
                          type: string
                          pattern: ^[0-9]+$
                          description: |-
                            For quote requests:
                            - exact-input: minimum amount user wants to receive. Optional in request for open discovery of the quote
                            - exact-output: The exact amount user wants to receive
                            For direct intents: Always specified
                        calldata:
                          type: string
                          description: |-
                            Encoded function call to be executed when delivering the output,
                            enabling composability with other protocols
                      required:
                        - receiver
                        - asset
                required:
                  - inputs
                  - outputs
                description: Informational amounts for UX/display, must be verified against the order
>>>>>>> c4f76d21
              failureHandling:
                anyOf:
                  - type: string
                    enum:
                      - refund-automatic
                  - type: string
                    enum:
                      - refund-claim
                  - type: string
                    enum:
                      - needs-new-signature
                description: Failure handling policy for execution
              partialFill:
                type: boolean
                description: Whether the quote supports partial fills
              metadata:
                type: object
                additionalProperties:
                  nullable: true
                description: Metadata for the order, never required, potentially contains provider specific data
            required:
              - order
              - preview
              - failureHandling
              - partialFill
      required:
        - quotes
    PostOrderRequest:
      type: object
      properties:
        order:
          anyOf:
            - type: object
              properties:
                type:
                  type: string
                  enum:
                    - oif-escrow-v0
                payload:
                  type: object
                  properties:
                    signatureType:
                      type: string
                      enum:
                        - eip712
                    domain:
                      type: object
                      additionalProperties:
                        nullable: true
                    primaryType:
                      type: string
                    message:
                      type: object
                      additionalProperties:
                        nullable: true
                    types:
                      type: object
                      additionalProperties:
                        type: array
                        items:
                          type: object
                          properties:
                            name:
                              type: string
                            type:
                              type: string
                          required:
                            - name
                            - type
                        description: Map from type name to its field definitions, per EIP-712
                      description: Map from type name to its field definitions, per EIP-712
                  required:
                    - signatureType
                    - domain
                    - primaryType
                    - message
                    - types
              required:
                - type
                - payload
            - type: object
              properties:
                type:
                  type: string
                  enum:
                    - oif-resource-lock-v0
                payload:
                  type: object
                  properties:
                    signatureType:
                      type: string
                      enum:
                        - eip712
                    domain:
                      type: object
                      additionalProperties:
                        nullable: true
                    primaryType:
                      type: string
                    message:
                      type: object
                      additionalProperties:
                        nullable: true
                    types:
                      type: object
                      additionalProperties:
                        type: array
                        items:
                          type: object
                          properties:
                            name:
                              type: string
                            type:
                              type: string
                          required:
                            - name
                            - type
                        description: Map from type name to its field definitions, per EIP-712
                      description: Map from type name to its field definitions, per EIP-712
                  required:
                    - signatureType
                    - domain
                    - primaryType
                    - message
                    - types
              required:
                - type
                - payload
            - type: object
              properties:
                type:
                  type: string
                  enum:
                    - oif-3009-v0
                payload:
                  type: object
                  properties:
                    signatureType:
                      type: string
                      enum:
                        - eip712
                    domain:
                      type: object
                      additionalProperties:
                        nullable: true
                    primaryType:
                      type: string
                    message:
                      type: object
                      additionalProperties:
                        nullable: true
                    types:
                      type: object
                      additionalProperties:
                        type: array
                        items:
                          type: object
                          properties:
                            name:
                              type: string
                            type:
                              type: string
                          required:
                            - name
                            - type
                        description: Map from type name to its field definitions, per EIP-712
                      description: Map from type name to its field definitions, per EIP-712
                  required:
                    - signatureType
                    - domain
                    - primaryType
                    - message
                    - types
                metadata:
                  type: object
                  additionalProperties:
                    nullable: true
              required:
                - type
                - payload
                - metadata
<<<<<<< HEAD
=======
            - type: object
              properties:
                type:
                  type: string
                  enum:
                    - oif-user-open-v0
                openIntentTx:
                  type: object
                  properties:
                    to:
                      type: string
                      pattern: ^0x0001[a-fA-F0-9]+$
                      description: |-
                        Cross-chain compatible address format per EIP-7930 version 1 encoded format (0x0001 + chain ID + address) for
                        unambiguous cross-chain identification.
                    data:
                      type: array
                      items:
                        type: number
                      description: Raw calldata bytes for the transaction
                    gasRequired:
                      type: string
                  required:
                    - to
                    - data
                    - gasRequired
                checks:
                  type: object
                  properties:
                    allowances:
                      type: array
                      items:
                        type: object
                        properties:
                          token:
                            type: string
                            pattern: ^0x0001[a-fA-F0-9]+$
                            description: |-
                              Cross-chain compatible address format per EIP-7930 version 1 encoded format (0x0001 + chain ID + address) for
                              unambiguous cross-chain identification.
                          user:
                            type: string
                            pattern: ^0x0001[a-fA-F0-9]+$
                            description: |-
                              Cross-chain compatible address format per EIP-7930 version 1 encoded format (0x0001 + chain ID + address) for
                              unambiguous cross-chain identification.
                          spender:
                            type: string
                            pattern: ^0x0001[a-fA-F0-9]+$
                            description: |-
                              Cross-chain compatible address format per EIP-7930 version 1 encoded format (0x0001 + chain ID + address) for
                              unambiguous cross-chain identification.
                          required:
                            type: string
                            pattern: ^[0-9]+$
                            description: |-
                              Token amounts are encoded as decimal strings to preserve precision for large integers
                              (e.g., uint256). Always represents the smallest unit of the token (wei for ETH,
                              satoshi for BTC, etc.). No decimals or scientific notation allowed.
                        required:
                          - token
                          - user
                          - spender
                          - required
                  required:
                    - allowances
              required:
                - type
                - openIntentTx
                - checks
>>>>>>> c4f76d21
          description: EIP-712 typed data for a gasless cross-chain order
        signature:
          type: array
          items:
            type: array
            items:
              type: number
          description: EIP-712 signature or equivalent as array of byte arrays
        quoteId:
          type: string
          description: Optional quote identifier from a prior Get Quote response
        originSubmission:
          type: object
          properties:
            mode:
              anyOf:
                - type: string
                  enum:
                    - user
                - type: string
                  enum:
                    - protocol
              description: |-
                Determines transaction submission responsibility
                - "user": User directly submits and pays gas
                - "protocol": Protocol/relayer submits on user's behalf (gasless for user)
            schemes:
              type: array
              items:
                anyOf:
                  - type: string
                    enum:
                      - erc-4337
                  - type: string
                    enum:
                      - permit2
                  - type: string
                    enum:
                      - erc20-permit
                  - type: string
                    enum:
                      - eip-3009
              description: |-
                List of supported authorization methods for the transaction
                - "erc-4337": Account abstraction (smart contract wallets)
                - "permit2": Uniswap's Permit2 for token approvals
                - "erc20-permit": EIP-2612 permit for gasless approvals
                - "eip-3009": Transfer with authorization (e.g., USDC)
          required:
            - mode
          description: Optional preference mirrored from quote about who submits and acceptable schemes
      required:
        - order
        - signature
    PostOrderResponse:
      type: object
      properties:
        orderId:
          type: string
        status:
          type: string
          enum:
            - received
            - rejected
            - error
        message:
          type: string
        order:
          type: object
          additionalProperties:
            nullable: true
      required:
        - status
    PostOrderResponseStatus:
      type: string
      enum:
        - received
        - rejected
        - error
    OrderStatus:
      type: string
      enum:
        - created
        - pending
        - executed
        - settled
        - executing
        - settling
        - finalized
        - failed
        - refunded
    AssetAmount:
      type: object
      properties:
        asset:
          type: string
          pattern: ^0x0001[a-fA-F0-9]+$
          description: The token/asset identifier, may include chain information
        amount:
          type: string
          pattern: ^[0-9]+$
          description: Token amount in smallest unit (wei, satoshi, etc.)
      required:
        - asset
    SettlementType:
      type: string
      enum:
        - escrow
        - resourceLock
    Settlement:
      type: object
      properties:
        type:
          type: string
          enum:
            - escrow
            - resourceLock
          description: The type of settlement mechanism used for this order
        data:
          type: object
          additionalProperties:
            nullable: true
            description: Additional parameters specific to the settlement type
          description: Additional parameters specific to the settlement type
      required:
        - type
        - data
    GetOrderRequest:
      type: object
      properties:
        id:
          type: string
          description: Unique ID assigned to the order upon submission
      required:
        - id
    GetOrderResponse:
      type: object
      properties:
        id:
          type: string
        status:
          type: string
          enum:
            - created
            - pending
            - executed
            - settled
            - executing
            - settling
            - finalized
            - failed
            - refunded
        createdAt:
          type: number
        updatedAt:
          type: number
        quoteId:
          type: string
        inputAmounts:
          type: array
          items:
            type: object
            properties:
              asset:
                type: string
                pattern: ^0x0001[a-fA-F0-9]+$
                description: The token/asset identifier, may include chain information
              amount:
                type: string
                pattern: ^[0-9]+$
                description: Token amount in smallest unit (wei, satoshi, etc.)
            required:
              - asset
        outputAmounts:
          type: array
          items:
            type: object
            properties:
              asset:
                type: string
                pattern: ^0x0001[a-fA-F0-9]+$
                description: The token/asset identifier, may include chain information
              amount:
                type: string
                pattern: ^[0-9]+$
                description: Token amount in smallest unit (wei, satoshi, etc.)
            required:
              - asset
        settlement:
          type: object
          properties:
            type:
              type: string
              enum:
                - escrow
                - resourceLock
              description: The type of settlement mechanism used for this order
            data:
              type: object
              additionalProperties:
                nullable: true
                description: Additional parameters specific to the settlement type
              description: Additional parameters specific to the settlement type
          required:
            - type
            - data
        fillTransaction:
          type: object
          additionalProperties:
            nullable: true
      required:
        - id
        - status
        - createdAt
        - updatedAt
        - inputAmounts
        - outputAmounts
        - settlement
  parameters: {}
paths:
  /v1/quotes:
    post:
      summary: Generate executable quotes for requested outputs given available inputs.
      tags:
        - quotes
      requestBody:
        required: true
        content:
          application/json:
            schema:
              type: object
              properties:
                user:
                  type: string
                  pattern: ^0x0001[a-fA-F0-9]+$
                  description: |-
                    Cross-chain compatible address format per EIP-7930 version 1 encoded format (0x0001 + chain ID + address) for
                    unambiguous cross-chain identification.
                intent:
                  type: object
                  properties:
                    intentType:
                      type: string
                      enum:
                        - oif-swap
                    inputs:
                      type: array
                      items:
                        type: object
                        properties:
                          user:
                            type: string
                            pattern: ^0x0001[a-fA-F0-9]+$
                            description: The address providing the input assets
                          asset:
                            type: string
                            pattern: ^0x0001[a-fA-F0-9]+$
                            description: The token/asset being provided as input
                          amount:
                            type: string
                            pattern: ^[0-9]+$
                            description: |-
                              For quote requests:
                              - exact-input: The exact amount user will provide
                              - exact-output: minimum amount user will provide. Optional in request for open discovery of the quote
                              For direct intents: Always specified
                          lock:
                            type: object
                            properties:
                              kind:
                                anyOf:
                                  - type: string
                                    enum:
                                      - the-compact
                                  - type: string
                                    enum:
                                      - rhinestone
                                description: |-
                                  The locking protocol to use for securing assets
                                  - "the-compact": The Compact protocol for efficient cross-chain transfers
                                  - "rhinestone": Rhinestone modular account abstraction framework
                              params:
                                type: object
                                additionalProperties:
                                  nullable: true
                                  description: Additional configuration parameters specific to the chosen lock type
                                description: Additional configuration parameters specific to the chosen lock type
                            required:
                              - kind
                            description: Locking mechanism to use for securing the input assets
                        required:
                          - user
                          - asset
                    outputs:
                      type: array
                      items:
                        type: object
                        properties:
                          receiver:
                            type: string
                            pattern: ^0x0001[a-fA-F0-9]+$
                            description: The address that will receive the output assets
                          asset:
                            type: string
                            pattern: ^0x0001[a-fA-F0-9]+$
                            description: The token/asset to be received as output
                          amount:
                            type: string
                            pattern: ^[0-9]+$
                            description: |-
                              For quote requests:
                              - exact-input: minimum amount user wants to receive. Optional in request for open discovery of the quote
                              - exact-output: The exact amount user wants to receive
                              For direct intents: Always specified
                          calldata:
                            type: string
                            description: |-
                              Encoded function call to be executed when delivering the output,
                              enabling composability with other protocols
                        required:
                          - receiver
                          - asset
                    swapType:
                      anyOf:
                        - type: string
                          enum:
                            - exact-input
                        - type: string
                          enum:
                            - exact-output
                      default: exact-input
                      description: Determines which amounts are fixed vs quoted
                    minValidUntil:
                      type: number
                    preference:
                      anyOf:
                        - type: string
                          enum:
                            - price
                        - type: string
                          enum:
                            - speed
                        - type: string
                          enum:
                            - input-priority
                        - type: string
                          enum:
                            - trust-minimization
                      description: |-
                        Indicates user's priority when selecting between multiple quotes
                        - "price": Optimize for best exchange rate/lowest cost
                        - "speed": Optimize for fastest execution time
                        - "input-priority": Prefer quotes that use inputs in the order specified
                        - "trust-minimization": Prefer quotes with strongest security guarantees
                    originSubmission:
                      type: object
                      properties:
                        mode:
                          anyOf:
                            - type: string
                              enum:
                                - user
                            - type: string
                              enum:
                                - protocol
                          description: |-
                            Determines transaction submission responsibility
                            - "user": User directly submits and pays gas
                            - "protocol": Protocol/relayer submits on user's behalf (gasless for user)
                        schemes:
                          type: array
                          items:
                            anyOf:
                              - type: string
                                enum:
                                  - erc-4337
                              - type: string
                                enum:
                                  - permit2
                              - type: string
                                enum:
                                  - erc20-permit
                              - type: string
                                enum:
                                  - eip-3009
                          description: |-
                            List of supported authorization methods for the transaction
                            - "erc-4337": Account abstraction (smart contract wallets)
                            - "permit2": Uniswap's Permit2 for token approvals
                            - "erc20-permit": EIP-2612 permit for gasless approvals
                            - "eip-3009": Transfer with authorization (e.g., USDC)
                      required:
                        - mode
                    failureHandling:
                      type: array
                      items:
                        anyOf:
                          - type: string
                            enum:
                              - refund-automatic
                          - type: string
                            enum:
                              - refund-claim
                          - type: string
                            enum:
                              - needs-new-signature
                        description: |-
                          Defines how to handle transaction failures or partial fills
                          - "refund-automatic": Automatic refund on failure without user action
                          - "refund-claim": User must claim refund manually after failure
                          - "needs-new-signature": Requires new user signature to retry or refund
                    partialFill:
                      type: boolean
                    metadata:
                      type: object
                      additionalProperties:
                        nullable: true
                  required:
                    - intentType
                    - inputs
                    - outputs
                supportedTypes:
                  type: array
                  items:
                    type: string
              required:
                - user
                - intent
                - supportedTypes
      responses:
        '200':
          description: Quotes successfully generated
          content:
            application/json:
              schema:
                type: object
                properties:
                  quotes:
                    type: array
                    items:
                      type: object
                      properties:
                        order:
                          anyOf:
                            - type: object
                              properties:
                                type:
                                  type: string
                                  enum:
                                    - oif-escrow-v0
                                payload:
                                  type: object
                                  properties:
                                    signatureType:
                                      type: string
                                      enum:
                                        - eip712
                                    domain:
                                      type: object
                                      additionalProperties:
                                        nullable: true
                                    primaryType:
                                      type: string
                                    message:
                                      type: object
                                      additionalProperties:
                                        nullable: true
                                    types:
                                      type: object
                                      additionalProperties:
                                        type: array
                                        items:
                                          type: object
                                          properties:
                                            name:
                                              type: string
                                            type:
                                              type: string
                                          required:
                                            - name
                                            - type
                                        description: Map from type name to its field definitions, per EIP-712
                                      description: Map from type name to its field definitions, per EIP-712
                                  required:
                                    - signatureType
                                    - domain
                                    - primaryType
                                    - message
                                    - types
                              required:
                                - type
                                - payload
                            - type: object
                              properties:
                                type:
                                  type: string
                                  enum:
                                    - oif-resource-lock-v0
                                payload:
                                  type: object
                                  properties:
                                    signatureType:
                                      type: string
                                      enum:
                                        - eip712
                                    domain:
                                      type: object
                                      additionalProperties:
                                        nullable: true
                                    primaryType:
                                      type: string
                                    message:
                                      type: object
                                      additionalProperties:
                                        nullable: true
                                    types:
                                      type: object
                                      additionalProperties:
                                        type: array
                                        items:
                                          type: object
                                          properties:
                                            name:
                                              type: string
                                            type:
                                              type: string
                                          required:
                                            - name
                                            - type
                                        description: Map from type name to its field definitions, per EIP-712
                                      description: Map from type name to its field definitions, per EIP-712
                                  required:
                                    - signatureType
                                    - domain
                                    - primaryType
                                    - message
                                    - types
                              required:
                                - type
                                - payload
                            - type: object
                              properties:
                                type:
                                  type: string
                                  enum:
                                    - oif-3009-v0
                                payload:
                                  type: object
                                  properties:
                                    signatureType:
                                      type: string
                                      enum:
                                        - eip712
                                    domain:
                                      type: object
                                      additionalProperties:
                                        nullable: true
                                    primaryType:
                                      type: string
                                    message:
                                      type: object
                                      additionalProperties:
                                        nullable: true
                                    types:
                                      type: object
                                      additionalProperties:
                                        type: array
                                        items:
                                          type: object
                                          properties:
                                            name:
                                              type: string
                                            type:
                                              type: string
                                          required:
                                            - name
                                            - type
                                        description: Map from type name to its field definitions, per EIP-712
                                      description: Map from type name to its field definitions, per EIP-712
                                  required:
                                    - signatureType
                                    - domain
                                    - primaryType
                                    - message
                                    - types
                                metadata:
                                  type: object
                                  additionalProperties:
                                    nullable: true
                              required:
                                - type
                                - payload
                                - metadata
<<<<<<< HEAD
                          description: Represents all possible order types supported by the OIF protocol. Each order type has different security and execution characteristics.
=======
                            - type: object
                              properties:
                                type:
                                  type: string
                                  enum:
                                    - oif-user-open-v0
                                openIntentTx:
                                  type: object
                                  properties:
                                    to:
                                      type: string
                                      pattern: ^0x0001[a-fA-F0-9]+$
                                      description: |-
                                        Cross-chain compatible address format per EIP-7930 version 1 encoded format (0x0001 + chain ID + address) for
                                        unambiguous cross-chain identification.
                                    data:
                                      type: array
                                      items:
                                        type: number
                                      description: Raw calldata bytes for the transaction
                                    gasRequired:
                                      type: string
                                  required:
                                    - to
                                    - data
                                    - gasRequired
                                checks:
                                  type: object
                                  properties:
                                    allowances:
                                      type: array
                                      items:
                                        type: object
                                        properties:
                                          token:
                                            type: string
                                            pattern: ^0x0001[a-fA-F0-9]+$
                                            description: |-
                                              Cross-chain compatible address format per EIP-7930 version 1 encoded format (0x0001 + chain ID + address) for
                                              unambiguous cross-chain identification.
                                          user:
                                            type: string
                                            pattern: ^0x0001[a-fA-F0-9]+$
                                            description: |-
                                              Cross-chain compatible address format per EIP-7930 version 1 encoded format (0x0001 + chain ID + address) for
                                              unambiguous cross-chain identification.
                                          spender:
                                            type: string
                                            pattern: ^0x0001[a-fA-F0-9]+$
                                            description: |-
                                              Cross-chain compatible address format per EIP-7930 version 1 encoded format (0x0001 + chain ID + address) for
                                              unambiguous cross-chain identification.
                                          required:
                                            type: string
                                            pattern: ^[0-9]+$
                                            description: |-
                                              Token amounts are encoded as decimal strings to preserve precision for large integers
                                              (e.g., uint256). Always represents the smallest unit of the token (wei for ETH,
                                              satoshi for BTC, etc.). No decimals or scientific notation allowed.
                                        required:
                                          - token
                                          - user
                                          - spender
                                          - required
                                  required:
                                    - allowances
                              required:
                                - type
                                - openIntentTx
                                - checks
>>>>>>> c4f76d21
                        validUntil:
                          type: number
                          description: Quote validity timestamp in seconds
                        eta:
                          type: number
                          description: Estimated time of arrival in seconds
                        quoteId:
                          type: string
                          description: Unique quote identifier
                        provider:
                          type: string
<<<<<<< HEAD
                          description: Provider identifier
=======
                        preview:
                          type: object
                          properties:
                            inputs:
                              type: array
                              items:
                                type: object
                                properties:
                                  user:
                                    type: string
                                    pattern: ^0x0001[a-fA-F0-9]+$
                                    description: The address providing the input assets
                                  asset:
                                    type: string
                                    pattern: ^0x0001[a-fA-F0-9]+$
                                    description: The token/asset being provided as input
                                  amount:
                                    type: string
                                    pattern: ^[0-9]+$
                                    description: |-
                                      For quote requests:
                                      - exact-input: The exact amount user will provide
                                      - exact-output: minimum amount user will provide. Optional in request for open discovery of the quote
                                      For direct intents: Always specified
                                  lock:
                                    type: object
                                    properties:
                                      kind:
                                        anyOf:
                                          - type: string
                                            enum:
                                              - the-compact
                                          - type: string
                                            enum:
                                              - rhinestone
                                        description: |-
                                          The locking protocol to use for securing assets
                                          - "the-compact": The Compact protocol for efficient cross-chain transfers
                                          - "rhinestone": Rhinestone modular account abstraction framework
                                      params:
                                        type: object
                                        additionalProperties:
                                          nullable: true
                                          description: Additional configuration parameters specific to the chosen lock type
                                        description: Additional configuration parameters specific to the chosen lock type
                                    required:
                                      - kind
                                    description: Locking mechanism to use for securing the input assets
                                required:
                                  - user
                                  - asset
                            outputs:
                              type: array
                              items:
                                type: object
                                properties:
                                  receiver:
                                    type: string
                                    pattern: ^0x0001[a-fA-F0-9]+$
                                    description: The address that will receive the output assets
                                  asset:
                                    type: string
                                    pattern: ^0x0001[a-fA-F0-9]+$
                                    description: The token/asset to be received as output
                                  amount:
                                    type: string
                                    pattern: ^[0-9]+$
                                    description: |-
                                      For quote requests:
                                      - exact-input: minimum amount user wants to receive. Optional in request for open discovery of the quote
                                      - exact-output: The exact amount user wants to receive
                                      For direct intents: Always specified
                                  calldata:
                                    type: string
                                    description: |-
                                      Encoded function call to be executed when delivering the output,
                                      enabling composability with other protocols
                                required:
                                  - receiver
                                  - asset
                          required:
                            - inputs
                            - outputs
                          description: Informational amounts for UX/display, must be verified against the order
>>>>>>> c4f76d21
                        failureHandling:
                          anyOf:
                            - type: string
                              enum:
                                - refund-automatic
                            - type: string
                              enum:
                                - refund-claim
                            - type: string
                              enum:
                                - needs-new-signature
                          description: Failure handling policy for execution
                        partialFill:
                          type: boolean
                          description: Whether the quote supports partial fills
                        metadata:
                          type: object
                          additionalProperties:
                            nullable: true
                          description: Metadata for the order, never required, potentially contains provider specific data
                      required:
                        - order
                        - preview
                        - failureHandling
                        - partialFill
                required:
                  - quotes
        '400':
          description: Malformed request
        '422':
          description: Inputs cannot satisfy requested outputs
  /v1/orders:
    post:
      summary: Submit a previously quoted, signed order for execution.
      tags:
        - orders
      requestBody:
        required: true
        content:
          application/json:
            schema:
              type: object
              properties:
                order:
                  anyOf:
                    - type: object
                      properties:
                        type:
                          type: string
                          enum:
                            - oif-escrow-v0
                        payload:
                          type: object
                          properties:
                            signatureType:
                              type: string
                              enum:
                                - eip712
                            domain:
                              type: object
                              additionalProperties:
                                nullable: true
                            primaryType:
                              type: string
                            message:
                              type: object
                              additionalProperties:
                                nullable: true
                            types:
                              type: object
                              additionalProperties:
                                type: array
                                items:
                                  type: object
                                  properties:
                                    name:
                                      type: string
                                    type:
                                      type: string
                                  required:
                                    - name
                                    - type
                                description: Map from type name to its field definitions, per EIP-712
                              description: Map from type name to its field definitions, per EIP-712
                          required:
                            - signatureType
                            - domain
                            - primaryType
                            - message
                            - types
                      required:
                        - type
                        - payload
                    - type: object
                      properties:
                        type:
                          type: string
                          enum:
                            - oif-resource-lock-v0
                        payload:
                          type: object
                          properties:
                            signatureType:
                              type: string
                              enum:
                                - eip712
                            domain:
                              type: object
                              additionalProperties:
                                nullable: true
                            primaryType:
                              type: string
                            message:
                              type: object
                              additionalProperties:
                                nullable: true
                            types:
                              type: object
                              additionalProperties:
                                type: array
                                items:
                                  type: object
                                  properties:
                                    name:
                                      type: string
                                    type:
                                      type: string
                                  required:
                                    - name
                                    - type
                                description: Map from type name to its field definitions, per EIP-712
                              description: Map from type name to its field definitions, per EIP-712
                          required:
                            - signatureType
                            - domain
                            - primaryType
                            - message
                            - types
                      required:
                        - type
                        - payload
                    - type: object
                      properties:
                        type:
                          type: string
                          enum:
                            - oif-3009-v0
                        payload:
                          type: object
                          properties:
                            signatureType:
                              type: string
                              enum:
                                - eip712
                            domain:
                              type: object
                              additionalProperties:
                                nullable: true
                            primaryType:
                              type: string
                            message:
                              type: object
                              additionalProperties:
                                nullable: true
                            types:
                              type: object
                              additionalProperties:
                                type: array
                                items:
                                  type: object
                                  properties:
                                    name:
                                      type: string
                                    type:
                                      type: string
                                  required:
                                    - name
                                    - type
                                description: Map from type name to its field definitions, per EIP-712
                              description: Map from type name to its field definitions, per EIP-712
                          required:
                            - signatureType
                            - domain
                            - primaryType
                            - message
                            - types
                        metadata:
                          type: object
                          additionalProperties:
                            nullable: true
                      required:
                        - type
                        - payload
                        - metadata
<<<<<<< HEAD
=======
                    - type: object
                      properties:
                        type:
                          type: string
                          enum:
                            - oif-user-open-v0
                        openIntentTx:
                          type: object
                          properties:
                            to:
                              type: string
                              pattern: ^0x0001[a-fA-F0-9]+$
                              description: |-
                                Cross-chain compatible address format per EIP-7930 version 1 encoded format (0x0001 + chain ID + address) for
                                unambiguous cross-chain identification.
                            data:
                              type: array
                              items:
                                type: number
                              description: Raw calldata bytes for the transaction
                            gasRequired:
                              type: string
                          required:
                            - to
                            - data
                            - gasRequired
                        checks:
                          type: object
                          properties:
                            allowances:
                              type: array
                              items:
                                type: object
                                properties:
                                  token:
                                    type: string
                                    pattern: ^0x0001[a-fA-F0-9]+$
                                    description: |-
                                      Cross-chain compatible address format per EIP-7930 version 1 encoded format (0x0001 + chain ID + address) for
                                      unambiguous cross-chain identification.
                                  user:
                                    type: string
                                    pattern: ^0x0001[a-fA-F0-9]+$
                                    description: |-
                                      Cross-chain compatible address format per EIP-7930 version 1 encoded format (0x0001 + chain ID + address) for
                                      unambiguous cross-chain identification.
                                  spender:
                                    type: string
                                    pattern: ^0x0001[a-fA-F0-9]+$
                                    description: |-
                                      Cross-chain compatible address format per EIP-7930 version 1 encoded format (0x0001 + chain ID + address) for
                                      unambiguous cross-chain identification.
                                  required:
                                    type: string
                                    pattern: ^[0-9]+$
                                    description: |-
                                      Token amounts are encoded as decimal strings to preserve precision for large integers
                                      (e.g., uint256). Always represents the smallest unit of the token (wei for ETH,
                                      satoshi for BTC, etc.). No decimals or scientific notation allowed.
                                required:
                                  - token
                                  - user
                                  - spender
                                  - required
                          required:
                            - allowances
                      required:
                        - type
                        - openIntentTx
                        - checks
>>>>>>> c4f76d21
                  description: EIP-712 typed data for a gasless cross-chain order
                signature:
                  type: array
                  items:
                    type: array
                    items:
                      type: number
                  description: EIP-712 signature or equivalent as array of byte arrays
                quoteId:
                  type: string
                  description: Optional quote identifier from a prior Get Quote response
                originSubmission:
                  type: object
                  properties:
                    mode:
                      anyOf:
                        - type: string
                          enum:
                            - user
                        - type: string
                          enum:
                            - protocol
                      description: |-
                        Determines transaction submission responsibility
                        - "user": User directly submits and pays gas
                        - "protocol": Protocol/relayer submits on user's behalf (gasless for user)
                    schemes:
                      type: array
                      items:
                        anyOf:
                          - type: string
                            enum:
                              - erc-4337
                          - type: string
                            enum:
                              - permit2
                          - type: string
                            enum:
                              - erc20-permit
                          - type: string
                            enum:
                              - eip-3009
                      description: |-
                        List of supported authorization methods for the transaction
                        - "erc-4337": Account abstraction (smart contract wallets)
                        - "permit2": Uniswap's Permit2 for token approvals
                        - "erc20-permit": EIP-2612 permit for gasless approvals
                        - "eip-3009": Transfer with authorization (e.g., USDC)
                  required:
                    - mode
                  description: Optional preference mirrored from quote about who submits and acceptable schemes
              required:
                - order
                - signature
      responses:
        '200':
          description: Order accepted
          content:
            application/json:
              schema:
                type: object
                properties:
                  orderId:
                    type: string
                  status:
                    type: string
                    enum:
                      - received
                      - rejected
                      - error
                  message:
                    type: string
                  order:
                    type: object
                    additionalProperties:
                      nullable: true
                required:
                  - status
        '400':
          description: Malformed request
        '422':
          description: Invalid signature or order
  /v1/orders/{id}:
    get:
      summary: Get order details by ID.
      tags:
        - orders
      parameters:
        - schema:
            type: string
            description: Order identifier
          required: true
          description: Order identifier
          name: id
          in: path
      responses:
        '200':
          description: Order details retrieved successfully
          content:
            application/json:
              schema:
                type: object
                properties:
                  id:
                    type: string
                  status:
                    type: string
                    enum:
                      - created
                      - pending
                      - executed
                      - settled
                      - executing
                      - settling
                      - finalized
                      - failed
                      - refunded
                  createdAt:
                    type: number
                  updatedAt:
                    type: number
                  quoteId:
                    type: string
                  inputAmounts:
                    type: array
                    items:
                      type: object
                      properties:
                        asset:
                          type: string
                          pattern: ^0x0001[a-fA-F0-9]+$
                          description: The token/asset identifier, may include chain information
                        amount:
                          type: string
                          pattern: ^[0-9]+$
                          description: Token amount in smallest unit (wei, satoshi, etc.)
                      required:
                        - asset
                  outputAmounts:
                    type: array
                    items:
                      type: object
                      properties:
                        asset:
                          type: string
                          pattern: ^0x0001[a-fA-F0-9]+$
                          description: The token/asset identifier, may include chain information
                        amount:
                          type: string
                          pattern: ^[0-9]+$
                          description: Token amount in smallest unit (wei, satoshi, etc.)
                      required:
                        - asset
                  settlement:
                    type: object
                    properties:
                      type:
                        type: string
                        enum:
                          - escrow
                          - resourceLock
                        description: The type of settlement mechanism used for this order
                      data:
                        type: object
                        additionalProperties:
                          nullable: true
                          description: Additional parameters specific to the settlement type
                        description: Additional parameters specific to the settlement type
                    required:
                      - type
                      - data
                  fillTransaction:
                    type: object
                    additionalProperties:
                      nullable: true
                required:
                  - id
                  - status
                  - createdAt
                  - updatedAt
                  - inputAmounts
                  - outputAmounts
                  - settlement
        '404':
          description: Order not found<|MERGE_RESOLUTION|>--- conflicted
+++ resolved
@@ -714,9 +714,6 @@
             - type
             - payload
             - metadata
-<<<<<<< HEAD
-      description: Represents all possible order types supported by the OIF protocol. Each order type has different security and execution characteristics.
-=======
         - type: object
           properties:
             type:
@@ -787,7 +784,6 @@
             - type
             - openIntentTx
             - checks
->>>>>>> c4f76d21
     Quote:
       type: object
       properties:
@@ -942,9 +938,6 @@
                 - type
                 - payload
                 - metadata
-<<<<<<< HEAD
-          description: Represents all possible order types supported by the OIF protocol. Each order type has different security and execution characteristics.
-=======
             - type: object
               properties:
                 type:
@@ -1015,21 +1008,14 @@
                 - type
                 - openIntentTx
                 - checks
->>>>>>> c4f76d21
         validUntil:
           type: number
-          description: Quote validity timestamp in seconds
         eta:
           type: number
-          description: Estimated time of arrival in seconds
         quoteId:
           type: string
-          description: Unique quote identifier
         provider:
           type: string
-<<<<<<< HEAD
-          description: Provider identifier
-=======
         preview:
           type: object
           properties:
@@ -1114,7 +1100,6 @@
             - inputs
             - outputs
           description: Informational amounts for UX/display, must be verified against the order
->>>>>>> c4f76d21
         failureHandling:
           anyOf:
             - type: string
@@ -1126,15 +1111,17 @@
             - type: string
               enum:
                 - needs-new-signature
-          description: Failure handling policy for execution
+          description: |-
+            Defines how to handle transaction failures or partial fills
+            - "refund-automatic": Automatic refund on failure without user action
+            - "refund-claim": User must claim refund manually after failure
+            - "needs-new-signature": Requires new user signature to retry or refund
         partialFill:
           type: boolean
-          description: Whether the quote supports partial fills
         metadata:
           type: object
           additionalProperties:
             nullable: true
-          description: Metadata for the order, never required, potentially contains provider specific data
       required:
         - order
         - preview
@@ -1382,9 +1369,6 @@
                       - type
                       - payload
                       - metadata
-<<<<<<< HEAD
-                description: Represents all possible order types supported by the OIF protocol. Each order type has different security and execution characteristics.
-=======
                   - type: object
                     properties:
                       type:
@@ -1455,21 +1439,14 @@
                       - type
                       - openIntentTx
                       - checks
->>>>>>> c4f76d21
               validUntil:
                 type: number
-                description: Quote validity timestamp in seconds
               eta:
                 type: number
-                description: Estimated time of arrival in seconds
               quoteId:
                 type: string
-                description: Unique quote identifier
               provider:
                 type: string
-<<<<<<< HEAD
-                description: Provider identifier
-=======
               preview:
                 type: object
                 properties:
@@ -1554,7 +1531,6 @@
                   - inputs
                   - outputs
                 description: Informational amounts for UX/display, must be verified against the order
->>>>>>> c4f76d21
               failureHandling:
                 anyOf:
                   - type: string
@@ -1566,15 +1542,17 @@
                   - type: string
                     enum:
                       - needs-new-signature
-                description: Failure handling policy for execution
+                description: |-
+                  Defines how to handle transaction failures or partial fills
+                  - "refund-automatic": Automatic refund on failure without user action
+                  - "refund-claim": User must claim refund manually after failure
+                  - "needs-new-signature": Requires new user signature to retry or refund
               partialFill:
                 type: boolean
-                description: Whether the quote supports partial fills
               metadata:
                 type: object
                 additionalProperties:
                   nullable: true
-                description: Metadata for the order, never required, potentially contains provider specific data
             required:
               - order
               - preview
@@ -1736,8 +1714,6 @@
                 - type
                 - payload
                 - metadata
-<<<<<<< HEAD
-=======
             - type: object
               properties:
                 type:
@@ -1808,7 +1784,6 @@
                 - type
                 - openIntentTx
                 - checks
->>>>>>> c4f76d21
           description: EIP-712 typed data for a gasless cross-chain order
         signature:
           type: array
@@ -2402,9 +2377,6 @@
                                 - type
                                 - payload
                                 - metadata
-<<<<<<< HEAD
-                          description: Represents all possible order types supported by the OIF protocol. Each order type has different security and execution characteristics.
-=======
                             - type: object
                               properties:
                                 type:
@@ -2475,21 +2447,14 @@
                                 - type
                                 - openIntentTx
                                 - checks
->>>>>>> c4f76d21
                         validUntil:
                           type: number
-                          description: Quote validity timestamp in seconds
                         eta:
                           type: number
-                          description: Estimated time of arrival in seconds
                         quoteId:
                           type: string
-                          description: Unique quote identifier
                         provider:
                           type: string
-<<<<<<< HEAD
-                          description: Provider identifier
-=======
                         preview:
                           type: object
                           properties:
@@ -2574,7 +2539,6 @@
                             - inputs
                             - outputs
                           description: Informational amounts for UX/display, must be verified against the order
->>>>>>> c4f76d21
                         failureHandling:
                           anyOf:
                             - type: string
@@ -2586,15 +2550,17 @@
                             - type: string
                               enum:
                                 - needs-new-signature
-                          description: Failure handling policy for execution
+                          description: |-
+                            Defines how to handle transaction failures or partial fills
+                            - "refund-automatic": Automatic refund on failure without user action
+                            - "refund-claim": User must claim refund manually after failure
+                            - "needs-new-signature": Requires new user signature to retry or refund
                         partialFill:
                           type: boolean
-                          description: Whether the quote supports partial fills
                         metadata:
                           type: object
                           additionalProperties:
                             nullable: true
-                          description: Metadata for the order, never required, potentially contains provider specific data
                       required:
                         - order
                         - preview
@@ -2769,8 +2735,6 @@
                         - type
                         - payload
                         - metadata
-<<<<<<< HEAD
-=======
                     - type: object
                       properties:
                         type:
@@ -2841,7 +2805,6 @@
                         - type
                         - openIntentTx
                         - checks
->>>>>>> c4f76d21
                   description: EIP-712 typed data for a gasless cross-chain order
                 signature:
                   type: array
