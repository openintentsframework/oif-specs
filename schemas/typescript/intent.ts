/**
 * Intent Submission API TypeScript interfaces
 * Re-exports from centralized types file
 */

export {
  IntentRequest,
  IntentResponse,
  FailureHandling,
  FailureHandlingMode,
<<<<<<< HEAD
  OriginSubmission,
=======
  IntentResponseStatus,
>>>>>>> 2996306a
} from "./types";<|MERGE_RESOLUTION|>--- conflicted
+++ resolved
@@ -8,9 +8,6 @@
   IntentResponse,
   FailureHandling,
   FailureHandlingMode,
-<<<<<<< HEAD
   OriginSubmission,
-=======
   IntentResponseStatus,
->>>>>>> 2996306a
 } from "./types";